import logging
from abc import abstractmethod
from typing import Dict
from imagededup.methods import PHash, DHash, WHash, AHash
from .comic import Comic, Chapter, Page


class BaseFilter:
    @abstractmethod
    def __call__(self, comic: Comic) -> bool:
        raise NotImplementedError


class BaseHandler:
    @abstractmethod
    def __call__(self, comic: Comic) -> Comic:
        raise NotImplementedError


class ComicFilter(BaseFilter):
    def __init__(
        self,
        min_chapters: int,
        min_pages: int,
        min_pages_ratio: float,
        min_total_pages: int,
    ) -> None:
        self.min_chapters = min_chapters
        self.min_pages = min_pages
        self.min_pages_ratio = min_pages_ratio
        self.min_total_pages = min_total_pages
        self.logger = logging.getLogger('main.Filter')

    def __call__(self, comic):
        if self.min_chapters != -1 and len(comic.chapters) < self.min_chapters:
            self.logger.info(f'Too few chapters: {comic.title}')
            return False
        pages_cnt = []
        for chapter in comic.chapters:
            page_num = len(chapter.pages)
            pages_cnt.append(page_num)
        if self.min_total_pages != -1 and sum(pages_cnt) < self.min_total_pages:
            self.logger.info(f'Too few pages: {comic.title}')
            return False
        pages_cnt.sort()
        if self.min_pages_ratio >= 0 and pages_cnt[int(
                len(pages_cnt) * self.min_pages_ratio)] < self.min_pages:
            self.logger.info(f'Too many short chapters: {comic.title}')
            return False
        return True


class ChapterFilter(BaseFilter):
    def __init__(
        self,
        max_pages: int,
    ) -> None:
        self.max_pages = max_pages
        self.logger = logging.getLogger('main.Filter')

    def __call__(self, comic):
        filted_chapters = []
        for chapter in comic.chapters:
            page_num = len(chapter.pages)
            if self.max_pages != -1 and page_num > self.max_pages:
                self.logger.info(f'Chapter too long: {chapter.title} in {comic.title}')
            else:
                filted_chapters.append(chapter)
        comic.chapters = filted_chapters
        return True


<<<<<<< HEAD
class ImageDedup(BaseFilter):
    def __init__(self, method: str) -> None:
=======
# multiprocessing
class ImageDedup(BaseHandler):
    def __init__(self, method: str, logger: logging.Logger) -> None:
>>>>>>> 03b99bf8
        if method == 'phash':
            self.image_hash = PHash(verbose=False)
        elif method == 'dhash':
            self.image_hash = DHash(verbose=False)
        elif method == 'whash':
            self.image_hash = WHash(verbose=False)
        elif method == 'ahash':
            self.image_hash = AHash(verbose=False)
        else:
            raise ValueError(f'Invalid hash method {method}')
<<<<<<< HEAD
        self.logger = logging.getLogger('main.Dedup')
=======
>>>>>>> 03b99bf8

    def __call__(self, comic):
        hash_dict: Dict[str, int] = {}
        for chapter in comic.chapters:
            for page in chapter.pages:
                page.hash_code = self.image_hash.encode_image(page.path)
                if page.hash_code not in hash_dict:
                    hash_dict[page.hash_code] = 1
                else:
                    hash_dict[page.hash_code] += 1
        dup_hashes = set()
        copyright_chapter = Chapter(float('inf'), 'copyright', [])
        # All duplicate pages are considered copyright pages
        for chapter in comic.chapters:
            page_list = []
            for page in chapter.pages:
                if hash_dict[page.hash_code] > 1:  # type: ignore
                    if page.hash_code not in dup_hashes:
                        dup_hashes.add(page.hash_code)
                        new_page = Page(order=len(dup_hashes),
                                        title='{:04d}'.format(len(dup_hashes)), path=page.path)
                        copyright_chapter.pages.append(new_page)
                else:
                    page_list.append(page)
            chapter.pages = page_list
        comic.chapters.append(copyright_chapter)
        return comic


class ComicFilterPipeline:
    def __init__(self, *filters: BaseFilter) -> None:
        self.filters = list(filters)

    def append(self, filter: BaseFilter):
        self.filters.append(filter)

    def __call__(self, comic: Comic) -> bool:
        for filter in self.filters:
            if filter(comic) is False:
                return False
        return True


class ComicProcessPipeline:
    def __init__(self, *handlers: BaseHandler) -> None:
        self.handlers = list(handlers)

    def append(self, handler: BaseHandler):
        self.handlers.append(handler)

    def __call__(self, comic: Comic) -> bool:
        for handler in self.handlers:
            comic = handler(comic)
        return comic<|MERGE_RESOLUTION|>--- conflicted
+++ resolved
@@ -70,14 +70,9 @@
         return True
 
 
-<<<<<<< HEAD
-class ImageDedup(BaseFilter):
-    def __init__(self, method: str) -> None:
-=======
 # multiprocessing
 class ImageDedup(BaseHandler):
-    def __init__(self, method: str, logger: logging.Logger) -> None:
->>>>>>> 03b99bf8
+    def __init__(self, method: str) -> None:
         if method == 'phash':
             self.image_hash = PHash(verbose=False)
         elif method == 'dhash':
@@ -88,10 +83,6 @@
             self.image_hash = AHash(verbose=False)
         else:
             raise ValueError(f'Invalid hash method {method}')
-<<<<<<< HEAD
-        self.logger = logging.getLogger('main.Dedup')
-=======
->>>>>>> 03b99bf8
 
     def __call__(self, comic):
         hash_dict: Dict[str, int] = {}
@@ -142,7 +133,7 @@
     def append(self, handler: BaseHandler):
         self.handlers.append(handler)
 
-    def __call__(self, comic: Comic) -> bool:
+    def __call__(self, comic: Comic) -> Comic:
         for handler in self.handlers:
             comic = handler(comic)
         return comic